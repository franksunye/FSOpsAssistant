--- conflicted
+++ resolved
@@ -310,11 +310,7 @@
         """格式化通知消息"""
         try:
             # 获取商机信息
-<<<<<<< HEAD
-            opportunities = [self._get_opportunity_info_for_notification(task) for task in tasks]
-=======
             opportunities = [task.to_opportunity_info() for task in tasks]
->>>>>>> 43b15a7b
 
             if self.use_llm_formatting and self.llm_client:
                 # 使用LLM格式化
@@ -403,15 +399,12 @@
         try:
             # 格式化消息
             message = self._format_notification_message(org_name, tasks, NotificationTaskType.STANDARD)
-<<<<<<< HEAD
 
             # 保存消息内容到任务记录中
             for task in tasks:
                 if not task.message:  # 只在首次发送时保存消息
                     task.message = message
                     self.db_manager.update_notification_task_message(task.id, message)
-=======
->>>>>>> 43b15a7b
 
             # 发送到组织对应的企微群
             success = self.wechat_client.send_notification_to_org(
@@ -437,15 +430,12 @@
         try:
             # 格式化消息
             message = self._format_notification_message(org_name, tasks, NotificationTaskType.VIOLATION)
-<<<<<<< HEAD
 
             # 保存消息内容到任务记录中
             for task in tasks:
                 if not task.message:  # 只在首次发送时保存消息
                     task.message = message
                     self.db_manager.update_notification_task_message(task.id, message)
-=======
->>>>>>> 43b15a7b
 
             # 发送到组织对应的企微群
             success = self.wechat_client.send_notification_to_org(
