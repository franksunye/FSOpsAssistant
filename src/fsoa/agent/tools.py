"""
Agent工具函数模块

提供Agent使用的核心工具函数
"""

import time
from datetime import datetime, timedelta

# 导入时区工具
from ..utils.timezone_utils import now_china_naive
from typing import List, Optional, Dict, Any
from functools import wraps

from ..data.models import (
    TaskInfo, NotificationInfo, NotificationStatus, Priority, OpportunityInfo,
    TaskStatus, NotificationTask
)
from ..data.database import get_db_manager
from ..data.metabase import get_metabase_client, MetabaseError
from ..notification.wechat import send_wechat_message, get_wechat_client, WeChatError
from ..notification.business_formatter import BusinessNotificationFormatter
from ..utils.logger import get_logger, log_function_call
from ..utils.config import get_config

# 导入新的管理器
from .managers import NotificationTaskManager, AgentExecutionTracker, BusinessDataStrategy

logger = get_logger(__name__)


class ToolError(Exception):
    """工具函数异常"""
    pass


def retry_on_failure(max_retries: int = 3, delay: float = 1.0):
    """重试装饰器"""
    def decorator(func):
        @wraps(func)
        def wrapper(*args, **kwargs):
            last_exception = None
            
            for attempt in range(max_retries):
                try:
                    return func(*args, **kwargs)
                except Exception as e:
                    last_exception = e
                    if attempt == max_retries - 1:
                        logger.error(
                            f"Function {func.__name__} failed after {max_retries} attempts",
                            error=str(e)
                        )
                        break
                    
                    wait_time = delay * (2 ** attempt)  # 指数退避
                    logger.warning(
                        f"Attempt {attempt + 1} failed for {func.__name__}, retrying in {wait_time}s",
                        error=str(e)
                    )
                    time.sleep(wait_time)
            
            raise last_exception
        return wrapper
    return decorator


# ============================================================================
# 重构后的Agent工具函数 - 使用新的管理器架构
# ============================================================================

# 全局管理器实例
_data_strategy = None
_notification_manager = None
_execution_tracker = None

def get_data_strategy() -> BusinessDataStrategy:
    """获取业务数据策略实例"""
    global _data_strategy
    if _data_strategy is None:
        _data_strategy = BusinessDataStrategy()
    return _data_strategy

def get_notification_manager() -> NotificationTaskManager:
    """获取通知任务管理器实例"""
    global _notification_manager
    if _notification_manager is None:
        _notification_manager = NotificationTaskManager()
    return _notification_manager

def get_execution_tracker() -> AgentExecutionTracker:
    """获取执行追踪器实例"""
    global _execution_tracker
    if _execution_tracker is None:
        _execution_tracker = AgentExecutionTracker()
    return _execution_tracker


# ============================================================================
# 废弃的函数 - 仅保留用于向后兼容，请使用新的商机相关接口
# ============================================================================

@log_function_call
@retry_on_failure(max_retries=3)
def fetch_overdue_tasks() -> List[TaskInfo]:
    """
    从Metabase获取超时任务列表 - 已废弃

    ⚠️ 此函数已废弃，存在任务-商机概念混淆问题

    推荐使用：
    - fetch_overdue_opportunities() 获取逾期商机
    - get_data_strategy().get_overdue_opportunities() 获取逾期商机

    此函数将商机数据强制转换为TaskInfo格式，仅用于向后兼容

    Returns:
        超时任务列表（实际为商机数据的TaskInfo包装）

    Raises:
        ToolError: 当获取数据失败时
    """
    logger.warning(
        "fetch_overdue_tasks() is deprecated due to task-opportunity concept confusion. "
        "Use fetch_overdue_opportunities() instead."
    )

    try:
        # 使用新的数据策略获取商机，然后转换为TaskInfo格式以保持兼容性
        data_strategy = get_data_strategy()
        opportunities = data_strategy.get_overdue_opportunities()

        # 将商机数据包装为TaskInfo格式（仅用于兼容性）
        tasks = []
        for opp in opportunities:
            task = TaskInfo(
                id=hash(opp.order_num) % 1000000,  # 生成伪ID
                title=f"商机跟进 - {opp.name}",
                description=f"地址: {opp.address}",
                status=TaskStatus.OVERDUE,
                priority=Priority.HIGH if opp.escalation_level > 0 else Priority.NORMAL,
                sla_hours=opp.sla_threshold_hours or 24,
                elapsed_hours=opp.elapsed_hours or 0,
                overdue_hours=opp.overdue_hours or 0,
                group_id=opp.org_name,
                assignee=opp.supervisor_name,
                customer=opp.name,
                location=opp.address,
                created_at=opp.create_time,
                updated_at=datetime.now()
            )
            tasks.append(task)

        logger.info(f"Successfully converted {len(opportunities)} opportunities to {len(tasks)} legacy tasks")
        return tasks

    except Exception as e:
        logger.error(f"Failed to fetch overdue tasks: {e}")
        raise ToolError(f"Failed to fetch overdue tasks: {e}")


# ============================================================================
# 重构后的核心工具函数
# ============================================================================

@log_function_call
@retry_on_failure(max_retries=3)
def fetch_overdue_opportunities(force_refresh: bool = False) -> List[OpportunityInfo]:
    """
    获取逾期商机列表 - 重构版本，使用新的数据策略

    Args:
        force_refresh: 是否强制刷新数据，忽略缓存

    Returns:
        逾期商机列表

    Raises:
        ToolError: 当获取数据失败时
    """
    try:
        data_strategy = get_data_strategy()
        opportunities = data_strategy.get_overdue_opportunities(force_refresh)

        logger.info(f"Successfully fetched {len(opportunities)} overdue opportunities")
        return opportunities

    except Exception as e:
        logger.error(f"Failed to fetch overdue opportunities: {e}")
        raise ToolError(f"Failed to fetch overdue opportunities: {e}")


@log_function_call
def get_all_opportunities(force_refresh: bool = False) -> List[OpportunityInfo]:
    """
    获取所有商机列表

    Args:
        force_refresh: 是否强制刷新数据，忽略缓存

    Returns:
        所有商机列表
    """
    try:
        data_strategy = get_data_strategy()
        opportunities = data_strategy.get_opportunities(force_refresh)

        logger.info(f"Successfully fetched {len(opportunities)} opportunities")
        return opportunities

    except Exception as e:
        logger.error(f"Failed to fetch opportunities: {e}")
        raise ToolError(f"Failed to fetch opportunities: {e}")


@log_function_call
def get_opportunities_by_org(org_name: str, force_refresh: bool = False) -> List[OpportunityInfo]:
    """
    按组织获取商机列表

    Args:
        org_name: 组织名称
        force_refresh: 是否强制刷新数据

    Returns:
        指定组织的商机列表
    """
    try:
        data_strategy = get_data_strategy()
        opportunities = data_strategy.get_opportunities_by_org(org_name, force_refresh)

        logger.info(f"Successfully fetched {len(opportunities)} opportunities for {org_name}")
        return opportunities

    except Exception as e:
        logger.error(f"Failed to fetch opportunities for {org_name}: {e}")
        raise ToolError(f"Failed to fetch opportunities for {org_name}: {e}")


@log_function_call
def get_approaching_overdue_opportunities(force_refresh: bool = False) -> List[OpportunityInfo]:
    """
    获取即将逾期的商机列表

    Args:
        force_refresh: 是否强制刷新数据，忽略缓存

    Returns:
        即将逾期的商机列表
    """
    try:
        data_strategy = get_data_strategy()
        opportunities = data_strategy.get_approaching_overdue_opportunities(force_refresh)

        logger.info(f"Successfully fetched {len(opportunities)} approaching overdue opportunities")
        return opportunities

    except Exception as e:
        logger.error(f"Failed to fetch approaching overdue opportunities: {e}")
        raise ToolError(f"Failed to fetch approaching overdue opportunities: {e}")


@log_function_call
def get_opportunity_statistics(force_refresh: bool = False) -> Dict[str, Any]:
    """
    获取商机统计信息

    Args:
        force_refresh: 是否强制刷新数据，忽略缓存

    Returns:
        商机统计信息字典
    """
    try:
        data_strategy = get_data_strategy()
        statistics = data_strategy.get_opportunity_statistics(force_refresh)

        logger.info(f"Successfully generated opportunity statistics")
        return statistics

    except Exception as e:
        logger.error(f"Failed to get opportunity statistics: {e}")
        raise ToolError(f"Failed to get opportunity statistics: {e}")


@log_function_call
def create_notification_tasks(opportunities: List[OpportunityInfo], run_id: int) -> List[NotificationTask]:
    """
    基于商机创建通知任务

    Args:
        opportunities: 商机列表
        run_id: Agent运行ID

    Returns:
        创建的通知任务列表
    """
    try:
        notification_manager = get_notification_manager()
        tasks = notification_manager.create_notification_tasks(opportunities, run_id)

        logger.info(f"Successfully created {len(tasks)} notification tasks")
        return tasks

    except Exception as e:
        logger.error(f"Failed to create notification tasks: {e}")
        raise ToolError(f"Failed to create notification tasks: {e}")


@log_function_call
def execute_notification_tasks(run_id: int) -> Dict[str, Any]:
    """
    执行待处理的通知任务

    Args:
        run_id: Agent运行ID

    Returns:
        执行结果统计
    """
    try:
        notification_manager = get_notification_manager()
        result = notification_manager.execute_pending_tasks(run_id)

        result_dict = {
            "total_tasks": result.total_tasks,
            "sent_count": result.sent_count,
            "failed_count": result.failed_count,
            "escalated_count": result.escalated_count,
            "errors": result.errors
        }

        logger.info(f"Notification execution completed: {result_dict}")
        return result_dict

    except Exception as e:
        logger.error(f"Failed to execute notification tasks: {e}")
        raise ToolError(f"Failed to execute notification tasks: {e}")


@log_function_call
@retry_on_failure(max_retries=2)
def send_notification(task: TaskInfo, message: str, priority: Priority = Priority.NORMAL) -> bool:
    """
    发送企微通知 - 已重构，不再使用废弃表

    ⚠️ 此函数已废弃，存在任务-商机概念混淆问题

    重构说明：
    - 已移除对notifications_deprecated表的操作
    - 不再保存通知记录到废弃表
    - 仅保留消息发送功能用于向后兼容

    推荐使用：
    - send_business_notifications() 发送业务通知
    - NotificationTaskManager.execute_notification_tasks() 执行通知任务

    Args:
        task: 任务信息（实际为商机数据的TaskInfo包装）
        message: 通知消息
        priority: 优先级

    Returns:
        是否发送成功

    Raises:
        ToolError: 当发送失败时
    """
    logger.warning(
        "send_notification() is deprecated due to task-opportunity concept confusion. "
        "Use send_business_notifications() instead."
    )
    if not task.group_id:
        logger.warning(f"Task {task.id} has no group_id, skipping notification")
        return False
    
    try:
        # 检查通知冷却时间
        if not _check_notification_cooldown(task):
            logger.info(f"Task {task.id} is in notification cooldown, skipping")
            return False
        
        # 发送企微消息
        success = send_wechat_message(task.group_id, message)
        
        if success:
            # 不再使用废弃的notifications_deprecated表
            # 通知记录现在由新的通知任务系统管理

            # 更新任务的最后通知时间（保留用于兼容性）
            try:
<<<<<<< HEAD
                # 注意：save_task方法已被移除，因为TaskInfo模型已废弃
                # 新的通知系统使用NotificationTask模型和相应的数据库操作
                task.last_notification = datetime.now()
                logger.debug(f"Updated task {task.id} last notification time (in-memory only)")
=======
                db_manager = get_db_manager()
                task.last_notification = now_china_naive()
                db_manager.save_task(task)  # 这个方法也是废弃的，但保留用于兼容
>>>>>>> 23a2b611
            except Exception as save_error:
                logger.warning(f"Failed to update task last notification time: {save_error}")

            logger.info(f"Successfully sent notification for task {task.id} (legacy mode)")
            return True
        else:
            logger.error(f"Failed to send notification for task {task.id}")
            return False
            
    except WeChatError as e:
        logger.error(f"WeChat error while sending notification: {e}")
        raise ToolError(f"Failed to send WeChat notification: {e}")
    except Exception as e:
        logger.error(f"Unexpected error while sending notification: {e}")
        raise ToolError(f"Unexpected error: {e}")


@log_function_call
def update_task_status(task_id: int, status: str, comment: str = None) -> bool:
    """
    更新任务状态 - 已废弃

    ⚠️ 此函数已废弃，存在任务-商机概念混淆问题

    推荐使用：
    - 直接操作商机数据，而不是任务状态
    - 使用NotificationTaskManager管理通知任务状态

    Args:
        task_id: 任务ID（实际为商机数据的伪ID）
        status: 新状态
        comment: 备注信息

    Returns:
        是否更新成功
    """
    logger.warning(
        "update_task_status() is deprecated due to task-opportunity concept confusion. "
        "Use direct opportunity data operations instead."
    )
    # 此函数已完全废弃，不再执行任何操作
    # 任务状态更新功能已迁移到商机数据和通知任务管理
    logger.error(
        f"update_task_status() is completely deprecated and no longer functional. "
        f"Task ID {task_id} status update to '{status}' was ignored. "
        f"Use direct opportunity data operations or NotificationTaskManager instead."
    )
    return False


@log_function_call
def get_task_notification_history(task_id: int, hours_back: int = 24) -> List[NotificationInfo]:
    """
    获取任务通知历史 - 已彻底废弃

    ⚠️ 此函数已彻底废弃，不再提供任何功能

    原因：
    - 存在任务-商机概念混淆问题
    - 对应的notifications_deprecated表已被移除
    - 新系统使用完全不同的数据结构

    推荐使用：
    - NotificationTaskManager.get_notification_tasks_by_order() 查询工单通知记录
    - DatabaseManager.get_agent_history_by_run() 查询执行历史

    Args:
        task_id: 任务ID（已无效）
        hours_back: 查询时间范围（已无效）

    Returns:
        空列表（不再提供数据）
    """
    logger.error(
        "get_task_notification_history() is completely deprecated and no longer functional. "
        "The underlying notifications_deprecated table has been removed. "
        "Use NotificationTaskManager for notification queries."
    )
    return []  # 直接返回空列表，不再尝试查询


def _check_notification_cooldown(task: TaskInfo) -> bool:
    """
    检查通知冷却时间
    
    Args:
        task: 任务信息
        
    Returns:
        是否可以发送通知
    """
    if not task.last_notification:
        return True
    
    config = get_config()
    cooldown_minutes = config.notification_cooldown
    
    time_since_last = datetime.now() - task.last_notification
    cooldown_period = timedelta(minutes=cooldown_minutes)
    
    return time_since_last >= cooldown_period


@log_function_call
def test_metabase_connection() -> bool:
    """
    测试Metabase连接
    
    Returns:
        连接是否成功
    """
    try:
        metabase_client = get_metabase_client()
        return metabase_client.test_connection()
    except Exception as e:
        logger.error(f"Metabase connection test failed: {e}")
        return False


@log_function_call
def test_deepseek_connection() -> bool:
    """
    测试DeepSeek LLM连接

    Returns:
        连接是否成功
    """
    try:
        from .llm import get_deepseek_client
        deepseek_client = get_deepseek_client()
        return deepseek_client.test_connection()
    except Exception as e:
        logger.error(f"DeepSeek connection test failed: {e}")
        return False


@log_function_call
def test_wechat_webhook(group_id: str = None) -> bool:
    """
    测试企微Webhook连接

    Args:
        group_id: 群组ID，如果不指定则测试所有配置的webhook

    Returns:
        测试是否成功
    """
    try:
        if group_id:
            # 测试指定群组
            test_message = f"FSOA系统测试消息 - {datetime.now().strftime('%Y-%m-%d %H:%M:%S')}"
            return send_wechat_message(group_id, test_message)
        else:
            # 检查配置是否存在
            config = get_config()

            # 检查内部运营群配置
            has_internal = bool(getattr(config, 'internal_ops_webhook', None))

            # 检查组织群配置
            has_org_groups = False
            try:
                from ..data.database import get_database_manager
                db_manager = get_database_manager()
                group_configs = db_manager.get_enabled_group_configs()
                has_org_groups = len([gc for gc in group_configs if gc.webhook_url]) > 0
            except Exception as e:
                logger.warning(f"Failed to check organization webhooks: {e}")

            # 如果有任何配置，认为测试通过
            if has_internal or has_org_groups:
                logger.info(f"Webhook configuration check: internal={has_internal}, org_groups={has_org_groups}")
                return True
            else:
                logger.warning("No webhook configurations found")
                return False

    except Exception as e:
        logger.error(f"WeChat webhook test failed: {e}")
        return False


@log_function_call
def get_system_health() -> Dict[str, Any]:
    """
    获取系统健康状态
    
    Returns:
        系统健康状态信息
    """
    health_status = {
        "timestamp": datetime.now().isoformat(),
        "metabase_connection": False,
        "wechat_webhook": False,
        "database_connection": False,
        "overall_status": "unhealthy"
    }
    
    try:
        # 测试Metabase连接
        health_status["metabase_connection"] = test_metabase_connection()

        # 测试企微Webhook
        health_status["wechat_webhook"] = test_wechat_webhook()

        # 测试DeepSeek连接
        health_status["deepseek_connection"] = test_deepseek_connection()

        # 测试数据库连接
        db_manager = get_db_manager()
        health_status["database_connection"] = True  # 如果能获取到manager说明连接正常
        
        # 计算整体状态
        if all([
            health_status["metabase_connection"],
            health_status["wechat_webhook"],
            health_status["deepseek_connection"],
            health_status["database_connection"]
        ]):
            health_status["overall_status"] = "healthy"
        elif any([
            health_status["metabase_connection"],
            health_status["database_connection"]
        ]):
            health_status["overall_status"] = "degraded"
        
        logger.info("System health check completed", **health_status)
        return health_status
        
    except Exception as e:
        logger.error(f"System health check failed: {e}")
        health_status["error"] = str(e)
        return health_status


@log_function_call
def send_business_notifications(opportunities: List[OpportunityInfo], run_id: Optional[int] = None) -> Dict[str, Any]:
    """
    发送业务通知到对应的企微群 - 重构版本，使用新的通知管理器

    Args:
        opportunities: 逾期商机列表
        run_id: Agent运行ID（可选）

    Returns:
        发送结果统计
    """
    if not opportunities:
        logger.info("No opportunities to notify")
        return {"total": 0, "sent": 0, "failed": 0, "escalated": 0}

    try:
        notification_manager = get_notification_manager()

        # 如果没有提供run_id，创建一个临时的
        if run_id is None:
            execution_tracker = get_execution_tracker()
            run_id = execution_tracker.start_run({"temporary": True, "direct_notification": True})

        # 创建通知任务
        tasks = notification_manager.create_notification_tasks(opportunities, run_id)

        # 执行通知任务
        result = notification_manager.execute_pending_tasks(run_id)

        # 转换结果格式以保持兼容性
        return {
            "total": result.total_tasks,
            "sent": result.sent_count,
            "failed": result.failed_count,
            "escalated": result.escalated_count,
            "errors": result.errors
        }

    except Exception as e:
        logger.error(f"Failed to send business notifications: {e}")
        return {
            "total": len(opportunities),
            "sent": 0,
            "failed": len(opportunities),
            "escalated": 0,
            "errors": [str(e)]
        }



# ============================================================================
# 新增的工具函数 - 基于新架构
# ============================================================================

@log_function_call
def start_agent_execution(context: Optional[Dict[str, Any]] = None) -> int:
    """
    开始Agent执行

    Args:
        context: 执行上下文

    Returns:
        执行ID
    """
    try:
        execution_tracker = get_execution_tracker()
        run_id = execution_tracker.start_run(context)

        logger.info(f"Started Agent execution {run_id}")
        return run_id

    except Exception as e:
        logger.error(f"Failed to start Agent execution: {e}")
        raise ToolError(f"Failed to start Agent execution: {e}")


@log_function_call
def complete_agent_execution(run_id: int, final_stats: Dict[str, Any]) -> bool:
    """
    完成Agent执行

    Args:
        run_id: 执行ID
        final_stats: 最终统计信息

    Returns:
        是否成功
    """
    try:
        execution_tracker = get_execution_tracker()
        success = execution_tracker.complete_run(run_id, final_stats)

        if success:
            logger.info(f"Completed Agent execution {run_id}")
        else:
            logger.error(f"Failed to complete Agent execution {run_id}")

        return success

    except Exception as e:
        logger.error(f"Failed to complete Agent execution {run_id}: {e}")
        return False


@log_function_call
def get_data_statistics() -> Dict[str, Any]:
    """
    获取数据统计信息

    Returns:
        数据统计信息
    """
    try:
        data_strategy = get_data_strategy()
        cache_stats = data_strategy.get_cache_statistics()

        # 获取基本统计
        all_opportunities = data_strategy.get_opportunities()
        overdue_opportunities = [opp for opp in all_opportunities if opp.is_overdue]
        escalation_opportunities = [opp for opp in overdue_opportunities if opp.escalation_level > 0]

        stats = {
            "total_opportunities": len(all_opportunities),
            "overdue_opportunities": len(overdue_opportunities),
            "escalation_opportunities": len(escalation_opportunities),
            "organizations": len(set(opp.org_name for opp in all_opportunities)),
            "cache_statistics": cache_stats,
            "last_updated": datetime.now()
        }

        logger.info(f"Data statistics: {stats}")
        return stats

    except Exception as e:
        logger.error(f"Failed to get data statistics: {e}")
        return {"error": str(e)}


@log_function_call
def refresh_business_data() -> Dict[str, Any]:
    """
    手动刷新业务数据

    Returns:
        刷新结果
    """
    try:
        data_strategy = get_data_strategy()
        old_count, new_count = data_strategy.refresh_cache()

        result = {
            "success": True,
            "old_cache_count": old_count,
            "new_cache_count": new_count,
            "refresh_time": datetime.now()
        }

        logger.info(f"Business data refreshed: {result}")
        return result

    except Exception as e:
        logger.error(f"Failed to refresh business data: {e}")
        return {
            "success": False,
            "error": str(e),
            "refresh_time": datetime.now()
        }<|MERGE_RESOLUTION|>--- conflicted
+++ resolved
@@ -389,16 +389,11 @@
 
             # 更新任务的最后通知时间（保留用于兼容性）
             try:
-<<<<<<< HEAD
                 # 注意：save_task方法已被移除，因为TaskInfo模型已废弃
                 # 新的通知系统使用NotificationTask模型和相应的数据库操作
-                task.last_notification = datetime.now()
+                # 使用中国时区的时间（合并远程的时区修复）
+                task.last_notification = now_china_naive()
                 logger.debug(f"Updated task {task.id} last notification time (in-memory only)")
-=======
-                db_manager = get_db_manager()
-                task.last_notification = now_china_naive()
-                db_manager.save_task(task)  # 这个方法也是废弃的，但保留用于兼容
->>>>>>> 23a2b611
             except Exception as save_error:
                 logger.warning(f"Failed to update task last notification time: {save_error}")
 
